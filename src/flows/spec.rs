use schemars::JsonSchema;
use serde::{Deserialize, Serialize};
use serde_json::Value;
use thiserror::Error;
use std::collections::HashMap;
use std::fs;
use std::path::{Path, PathBuf};
use std::sync::Arc;
use meval;

use super::sequential::{SequentialEvent, SequentialOrchestrator, SequentialRun};
use crate::flows::handoffflow::{HandoffDirective, HandoffMatcher, HandoffRule};
use crate::functions::http::load_http_function;
use crate::{
    agents::{Agent, AgentError},
    functions::{FunctionCall, FunctionRegistry},
    LLMProvider,
};

fn default_version() -> String {
    "0.1".to_string()
}

#[derive(Debug, Error)]
pub enum FlowSchemaError {
    #[error("failed to parse flow YAML: {0}")]
    Parse(#[from] serde_yaml::Error),
}

#[derive(Debug, Clone, PartialEq, Serialize, Deserialize, JsonSchema)]
pub struct FlowDocument {
    #[serde(default = "default_version")]
    pub version: String,
    #[serde(default, skip_serializing_if = "Option::is_none")]
    pub metadata: Option<FlowMetadata>,
    #[serde(default, skip_serializing_if = "Vec::is_empty")]
    pub agents: Vec<AgentDefinition>,
    #[serde(default, skip_serializing_if = "Vec::is_empty")]
    pub tools: Vec<ToolDefinition>,
    #[serde(default, skip_serializing_if = "Vec::is_empty")]
    pub prompts: Vec<PromptDefinition>,
    #[serde(default, skip_serializing_if = "Vec::is_empty")]
    pub flows: Vec<FlowDefinition>,
}

impl FlowDocument {
    pub fn from_yaml_str(input: &str) -> Result<Self, FlowSchemaError> {
        Ok(serde_yaml::from_str(input)?)
    }

    pub fn to_yaml_string(&self) -> Result<String, FlowSchemaError> {
        Ok(serde_yaml::to_string(self)?)
    }
}

#[derive(Debug, Clone, PartialEq, Serialize, Deserialize, JsonSchema)]
pub struct FlowMetadata {
    #[serde(default, skip_serializing_if = "Option::is_none")]
    pub name: Option<String>,
    #[serde(default, skip_serializing_if = "Option::is_none")]
    pub description: Option<String>,
    #[serde(default, skip_serializing_if = "Vec::is_empty")]
    pub tags: Vec<String>,
}

#[derive(Debug, Clone, PartialEq, Serialize, Deserialize, JsonSchema)]
pub struct AgentDefinition {
    pub id: String,
    pub model: String,
    #[serde(default, skip_serializing_if = "Option::is_none")]
    pub name: Option<String>,
    #[serde(default, skip_serializing_if = "Option::is_none")]
    pub description: Option<String>,
    #[serde(default, skip_serializing_if = "Option::is_none")]
    pub system_prompt: Option<String>,
    #[serde(default, skip_serializing_if = "Vec::is_empty")]
    pub tools: Vec<String>,
    #[serde(default, skip_serializing_if = "Option::is_none")]
    pub defaults: Option<CallSettings>,
}

#[derive(Debug, Clone, PartialEq, Serialize, Deserialize, JsonSchema)]
pub struct ToolDefinition {
    pub id: String,
    pub kind: String,
    #[serde(default, skip_serializing_if = "Option::is_none")]
    pub description: Option<String>,
    #[serde(default, skip_serializing_if = "Option::is_none")]
    pub spec: Option<String>,
    #[serde(default, skip_serializing_if = "Option::is_none")]
    pub function: Option<String>,
}

#[derive(Debug, Clone, PartialEq, Serialize, Deserialize, JsonSchema)]
pub struct PromptDefinition {
    pub id: String,
    pub file: String,
    #[serde(default, skip_serializing_if = "Option::is_none")]
    pub description: Option<String>,
}

#[derive(Debug, Clone, PartialEq, Serialize, Deserialize, JsonSchema)]
pub struct FlowDefinition {
    pub id: String,
    pub entry: String,
    pub nodes: Vec<FlowNode>,
    #[serde(default, skip_serializing_if = "Vec::is_empty")]
    pub edges: Vec<FlowEdge>,
    #[serde(default, skip_serializing_if = "Option::is_none")]
    pub group_chat: Option<GroupChatOptions>,
    #[serde(default, skip_serializing_if = "Option::is_none")]
    pub handoff: Option<HandoffOptions>,
}

#[derive(Debug, Clone, PartialEq, Serialize, Deserialize, JsonSchema, Default)]
pub struct GroupChatOptions {
    #[serde(default, skip_serializing_if = "Option::is_none")]
    pub maximum_rounds: Option<usize>,
    #[serde(default, skip_serializing_if = "Option::is_none")]
    pub user_prompt_frequency: Option<usize>,
}

#[derive(Debug, Clone, PartialEq, Serialize, Deserialize, JsonSchema, Default)]
pub struct HandoffOptions {
    #[serde(default, skip_serializing_if = "Vec::is_empty")]
    pub rules: Vec<HandoffRuleDefinition>,
    #[serde(default, skip_serializing_if = "Vec::is_empty")]
    pub aliases: Vec<HandoffAlias>,
    #[serde(default, skip_serializing_if = "Option::is_none")]
    pub max_handoffs: Option<usize>,
    #[serde(default, skip_serializing_if = "Option::is_none")]
    pub max_rounds: Option<usize>,
    #[serde(default, skip_serializing_if = "Option::is_none")]
    pub llm_timeout_ms: Option<u64>,
}

#[derive(Debug, Clone, PartialEq, Serialize, Deserialize, JsonSchema)]
pub struct HandoffAlias {
    pub alias: String,
    pub target: String,
}

#[derive(Debug, Clone, PartialEq, Serialize, Deserialize, JsonSchema)]
pub struct HandoffRuleDefinition {
    #[serde(default, skip_serializing_if = "Option::is_none")]
    pub id: Option<String>,
    pub target: String,
    #[serde(default, skip_serializing_if = "Option::is_none")]
    pub message: Option<String>,
    #[serde(flatten)]
    pub matcher: HandoffMatcherDefinition,
}

#[derive(Debug, Clone, PartialEq, Serialize, Deserialize, JsonSchema)]
#[serde(tag = "matcher", rename_all = "snake_case")]
pub enum HandoffMatcherDefinition {
    KeywordsAny { keywords: Vec<String> },
    KeywordsAll { keywords: Vec<String> },
    Regex { pattern: String },
}

#[derive(Debug, Clone, PartialEq, Serialize, Deserialize, JsonSchema)]
pub struct FlowEdge {
    pub from: String,
    pub to: String,
    #[serde(default, skip_serializing_if = "Option::is_none")]
    pub condition: Option<String>,
    #[serde(default, skip_serializing_if = "Option::is_none")]
    pub label: Option<String>,
}

#[derive(Debug, Clone, PartialEq, Serialize, Deserialize, JsonSchema)]
pub struct FlowNode {
    #[serde(flatten)]
    pub base: NodeBase,
    #[serde(flatten)]
    pub kind: FlowNodeKind,
}

#[derive(Debug, Clone, PartialEq, Serialize, Deserialize, JsonSchema)]
pub struct NodeBase {
    pub id: String,
    #[serde(default, skip_serializing_if = "Option::is_none")]
    pub name: Option<String>,
    #[serde(default, skip_serializing_if = "Option::is_none")]
    pub description: Option<String>,
    #[serde(default, skip_serializing_if = "Vec::is_empty")]
    pub inputs: Vec<NodeInput>,
    #[serde(default, skip_serializing_if = "Vec::is_empty")]
    pub outputs: Vec<NodeOutput>,
    #[serde(default, skip_serializing_if = "Option::is_none")]
    pub layout: Option<NodeLayout>,
}

#[derive(Debug, Clone, PartialEq, Serialize, Deserialize, JsonSchema)]
<<<<<<< HEAD
=======
pub struct RetryPolicy {
    pub max: u32,
    #[serde(default, skip_serializing_if = "Option::is_none")]
    pub backoff_ms: Option<u64>,
}

#[derive(Debug, Clone, PartialEq, Serialize, Deserialize, JsonSchema)]
pub struct CallSettings {
    #[serde(default, skip_serializing_if = "Option::is_none")]
    pub model: Option<String>,
    #[serde(default, skip_serializing_if = "Option::is_none")]
    pub temperature: Option<f32>,
    #[serde(default, skip_serializing_if = "Option::is_none")]
    pub top_p: Option<f32>,
    #[serde(default, skip_serializing_if = "Option::is_none")]
    pub max_tokens: Option<u32>,
    #[serde(default, skip_serializing_if = "Option::is_none")]
    pub timeout_ms: Option<u64>,
    #[serde(default, skip_serializing_if = "Option::is_none")]
    pub retry: Option<RetryPolicy>,
}

#[derive(Debug, Clone, PartialEq, Serialize, Deserialize, JsonSchema)]
#[serde(rename_all = "snake_case")]
pub enum DecisionStrategy {
    Rule,
    Llm,
}

impl std::fmt::Display for DecisionStrategy {
    fn fmt(&self, f: &mut std::fmt::Formatter<'_>) -> std::fmt::Result {
        match self {
            DecisionStrategy::Rule => write!(f, "rule"),
            DecisionStrategy::Llm => write!(f, "llm"),
        }
    }
}

#[derive(Debug, Clone, PartialEq, Serialize, Deserialize, JsonSchema)]
pub struct NodeLayout {
    pub x: f32,
    pub y: f32,
}

#[derive(Debug, Clone, PartialEq, Serialize, Deserialize, JsonSchema)]
pub struct NodeInput {
    pub from: String,
}

#[derive(Debug, Clone, PartialEq, Serialize, Deserialize, JsonSchema)]
pub struct NodeOutput {
    pub label: String,
    #[serde(default, skip_serializing_if = "Option::is_none")]
    pub condition: Option<String>,
}

#[derive(Debug, Clone, PartialEq, Serialize, Deserialize, JsonSchema)]
pub struct NodeBase {
    pub id: String,
    #[serde(default, skip_serializing_if = "Option::is_none")]
    pub name: Option<String>,
    #[serde(default, skip_serializing_if = "Option::is_none")]
    pub description: Option<String>,
    #[serde(default, skip_serializing_if = "Vec::is_empty")]
    pub inputs: Vec<NodeInput>,
    #[serde(default, skip_serializing_if = "Vec::is_empty")]
    pub outputs: Vec<NodeOutput>,
    #[serde(default, skip_serializing_if = "Option::is_none")]
    pub layout: Option<NodeLayout>,
}

#[derive(Debug, Clone, PartialEq, Serialize, Deserialize, JsonSchema)]
>>>>>>> e51907d2
#[serde(tag = "type", rename_all = "snake_case")]
pub enum FlowNodeKind {
    Input {},
    Output {},
    Agent {
        agent: String,
        #[serde(default, skip_serializing_if = "Option::is_none")]
        prompt: Option<String>,
        #[serde(default, skip_serializing_if = "Vec::is_empty")]
        tools: Vec<String>,
        #[serde(default, skip_serializing_if = "Option::is_none")]
        parameters: Option<CallSettings>,
    },
    Decision {
        #[serde(default, skip_serializing_if = "Option::is_none")]
        prompt: Option<String>,
        #[serde(default, skip_serializing_if = "Option::is_none")]
        strategy: Option<DecisionStrategy>,
    },
    Tool {
        tool: String,
        #[serde(default, skip_serializing_if = "Option::is_none")]
<<<<<<< HEAD
        arguments: Option<serde_json::Value>,
=======
        arguments: Option<Value>,
>>>>>>> e51907d2
    },
    Merge {},
    Parallel {
        #[serde(default, skip_serializing_if = "Option::is_none")]
        converge: Option<bool>,
    },
    Loop {
<<<<<<< HEAD
        #[serde(default)]
=======
        #[serde(default = "default_loop_iterations")]
>>>>>>> e51907d2
        max_iterations: u32,
        #[serde(default, skip_serializing_if = "Option::is_none")]
        condition: Option<String>,
    },
    Subflow {
        flow: String,
    },
}

<<<<<<< HEAD
#[derive(Debug, Clone, PartialEq, Eq, Serialize, Deserialize, JsonSchema)]
#[serde(rename_all = "snake_case")]
pub enum DecisionStrategy {
    Llm,
    Rule,
}

impl std::fmt::Display for DecisionStrategy {
    fn fmt(&self, f: &mut std::fmt::Formatter<'_>) -> std::fmt::Result {
        match self {
            DecisionStrategy::Llm => write!(f, "llm"),
            DecisionStrategy::Rule => write!(f, "rule"),
        }
    }
}

#[derive(Debug, Clone, PartialEq, Serialize, Deserialize, JsonSchema)]
pub struct NodeInput {
    pub from: String,
}

#[derive(Debug, Clone, PartialEq, Serialize, Deserialize, JsonSchema)]
pub struct NodeOutput {
    pub label: String,
    #[serde(default, skip_serializing_if = "Option::is_none")]
    pub condition: Option<String>,
}

#[derive(Debug, Clone, PartialEq, Serialize, Deserialize, JsonSchema)]
pub struct NodeLayout {
    pub x: f32,
    pub y: f32,
}

#[derive(Debug, Clone, PartialEq, Serialize, Deserialize, JsonSchema)]
pub struct CallSettings {
    #[serde(default, skip_serializing_if = "Option::is_none")]
    pub model: Option<String>,
    #[serde(default, skip_serializing_if = "Option::is_none")]
    pub temperature: Option<f32>,
    #[serde(default, skip_serializing_if = "Option::is_none")]
    pub top_p: Option<f32>,
    #[serde(default, skip_serializing_if = "Option::is_none")]
    pub max_tokens: Option<u32>,
    #[serde(default, skip_serializing_if = "Option::is_none")]
    pub timeout_ms: Option<u64>,
    #[serde(default, skip_serializing_if = "Option::is_none")]
    pub retry: Option<RetryPolicy>,
}

#[derive(Debug, Clone, PartialEq, Serialize, Deserialize, JsonSchema)]
pub struct RetryPolicy {
    pub max: u32,
    #[serde(default, skip_serializing_if = "Option::is_none")]
    pub backoff_ms: Option<u64>,
=======
fn default_loop_iterations() -> u32 {
    1
}

#[derive(Debug, Clone, PartialEq, Serialize, Deserialize, JsonSchema)]
pub struct FlowNode {
    #[serde(flatten)]
    pub base: NodeBase,
    #[serde(flatten)]
    pub kind: FlowNodeKind,
}

#[derive(Debug, Clone, PartialEq, Serialize, Deserialize, JsonSchema)]
pub struct FlowEdge {
    pub from: String,
    pub to: String,
    #[serde(default, skip_serializing_if = "Option::is_none")]
    pub label: Option<String>,
    #[serde(default, skip_serializing_if = "Option::is_none")]
    pub condition: Option<String>,
}

#[derive(Debug, Clone, PartialEq, Serialize, Deserialize, JsonSchema)]
pub struct GroupChatOptions {
    #[serde(default, skip_serializing_if = "Option::is_none")]
    pub maximum_rounds: Option<usize>,
    #[serde(default, skip_serializing_if = "Option::is_none")]
    pub user_prompt_frequency: Option<usize>,
}

#[derive(Debug, Clone, PartialEq, Serialize, Deserialize, JsonSchema)]
pub struct HandoffAlias {
    pub alias: String,
    pub target: String,
}

#[derive(Debug, Clone, PartialEq, Serialize, Deserialize, JsonSchema)]
pub enum HandoffMatcherDefinition {
    #[serde(rename = "keywords_any")]
    KeywordsAny,
    #[serde(rename = "keywords_all")]
    KeywordsAll,
    #[serde(rename = "regex")]
    Regex,
}

#[derive(Debug, Clone, PartialEq, Serialize, Deserialize, JsonSchema)]
pub struct HandoffRuleDefinition {
    #[serde(default, skip_serializing_if = "Option::is_none")]
    pub id: Option<String>,
    pub matcher: HandoffMatcherDefinition,
    pub target: String,
    #[serde(default, skip_serializing_if = "Vec::is_empty")]
    pub keywords: Vec<String>,
    #[serde(default, skip_serializing_if = "Option::is_none")]
    pub pattern: Option<String>,
    #[serde(default, skip_serializing_if = "Option::is_none")]
    pub message: Option<String>,
}

#[derive(Debug, Clone, PartialEq, Serialize, Deserialize, JsonSchema)]
pub struct HandoffOptions {
    #[serde(default, skip_serializing_if = "Option::is_none")]
    pub max_handoffs: Option<usize>,
    #[serde(default, skip_serializing_if = "Option::is_none")]
    pub max_rounds: Option<usize>,
    #[serde(default, skip_serializing_if = "Option::is_none")]
    pub llm_timeout_ms: Option<u64>,
    #[serde(default, skip_serializing_if = "Vec::is_empty")]
    pub aliases: Vec<HandoffAlias>,
    #[serde(default, skip_serializing_if = "Vec::is_empty")]
    pub rules: Vec<HandoffRuleDefinition>,
}

#[derive(Debug, Clone, PartialEq, Serialize, Deserialize, JsonSchema)]
pub struct FlowDefinition {
    pub id: String,
    pub entry: String,
    #[serde(default, skip_serializing_if = "Vec::is_empty")]
    pub nodes: Vec<FlowNode>,
    #[serde(default, skip_serializing_if = "Vec::is_empty")]
    pub edges: Vec<FlowEdge>,
    #[serde(default, skip_serializing_if = "Option::is_none")]
    pub group_chat: Option<GroupChatOptions>,
    #[serde(default, skip_serializing_if = "Option::is_none")]
    pub handoff: Option<HandoffOptions>,
>>>>>>> e51907d2
}

#[derive(Debug, Error)]
pub enum FlowLoadError {
<<<<<<< HEAD
    #[error(transparent)]
    Schema(#[from] FlowSchemaError),
    #[error("io error: {0}")]
    Io(#[from] std::io::Error),
    #[error("flow not found: {0}")]
    FlowNotFound(String),
    #[error("agent not found: {0}")]
    AgentNotFound(String),
    #[error("tool not found: {0}")]
    ToolNotFound(String),
    #[error("function not found for tool {0}: {1}")]
    FunctionNotFound(String, String),
    #[error("node not found: {0}")]
    NodeNotFound(String),
    #[error("flow is not sequential near node: {0}")]
    NonSequential(String),
    #[error("flow {0} does not terminate in an output node")]
    MissingOutput(String),
    #[error("unsupported node type {0} in sequential planner")]
    UnsupportedNode(String),
    #[error("parallel node {0} has no outgoing branches")]
    MissingParallelBranches(String),
    #[error("parallel branches from {0} must converge to the same target")]
    ParallelConvergence(String),
    #[error("invalid regex '{1}' for handoff rule {0}")]
    InvalidRegex(String, String),
    #[error("unable to resolve tool {0}: {1}")]
    ToolResolution(String, String),
    #[error("no matching edge from node {0}")]
    NoMatchingEdge(String),
    #[error("subflow recursion detected at {0}")]
    SubflowCycle(String),
=======
    #[error("failed to parse flow YAML: {0}")]
    Parse(#[from] serde_yaml::Error),
    #[error("I/O error: {0}")]
    Io(#[from] std::io::Error),
    #[error("flow not found: {0}")]
    FlowNotFound(String),
    #[error("node not found: {0}")]
    NodeNotFound(String),
    #[error("agent not found: {0}")]
    AgentNotFound(String),
    #[error("missing output node in flow: {0}")]
    MissingOutput(String),
    #[error("missing parallel branches for node: {0}")]
    MissingParallelBranches(String),
    #[error("invalid parallel convergence at node: {0}")]
    ParallelConvergence(String),
    #[error("unsupported node kind at node: {0}")]
    UnsupportedNode(String),
    #[error("subflow cycle detected at flow: {0}")]
    SubflowCycle(String),
    #[error("no matching edge from node: {0}")]
    NoMatchingEdge(String),
    #[error("tool resolution failed for {0}: {1}")]
    ToolResolution(String, String),
    #[error("function not found for tool {0}: {1}")]
    FunctionNotFound(String, String),
    #[error("invalid regex {0}: {1}")]
    InvalidRegex(String, String),
>>>>>>> e51907d2
}

#[derive(Debug, Error)]
pub enum ToolExecutionError {
<<<<<<< HEAD
    #[error("tool registry not found for {0}")]
    RegistryMissing(String),
    #[error("tool {0} failed: {1}")]
    InvocationFailed(String, String),
    #[error("tool {0} expected an object for arguments")]
    InvalidArguments(String),
=======
    #[error("tool registry missing: {0}")]
    RegistryMissing(String),
    #[error("tool arguments must be a JSON object for: {0}")]
    InvalidArguments(String),
    #[error("tool invocation failed for {0}: {1}")]
    InvocationFailed(String, String),
>>>>>>> e51907d2
}

#[derive(Debug, Error)]
pub enum FlowRunError {
    #[error(transparent)]
    Load(#[from] FlowLoadError),
    #[error(transparent)]
    Tool(#[from] ToolExecutionError),
    #[error(transparent)]
    Agent(#[from] AgentError),
<<<<<<< HEAD
    #[error("no agent steps in flow {0}")]
    NoAgents(String),
}

pub struct FlowBuilder {
    document: FlowDocument,
    base_dir: PathBuf,
}

impl FlowBuilder {
    pub fn from_path(path: impl AsRef<Path>) -> Result<Self, FlowLoadError> {
        let path = path.as_ref();
        let content = fs::read_to_string(path)?;
        Self::from_yaml_str(path.parent().unwrap_or_else(|| Path::new(".")), &content)
    }

    pub fn from_yaml_str(base_dir: impl AsRef<Path>, yaml: &str) -> Result<Self, FlowLoadError> {
        Ok(Self {
            document: FlowDocument::from_yaml_str(yaml)?,
            base_dir: base_dir.as_ref().to_path_buf(),
=======
    #[error("no agents in flow: {0}")]
    NoAgents(String),
}

#[derive(Debug, Clone)]
pub struct FlowBuilder {
    base_dir: PathBuf,
    document: FlowDocument,
}

impl FlowBuilder {
    pub fn from_yaml_str(base_dir: impl AsRef<Path>, input: &str) -> Result<Self, FlowLoadError> {
        let document: FlowDocument = serde_yaml::from_str(input)?;
        Ok(Self {
            base_dir: base_dir.as_ref().to_path_buf(),
            document,
>>>>>>> e51907d2
        })
    }

    pub fn document(&self) -> &FlowDocument {
        &self.document
    }

    fn flow(&self, flow_id: &str) -> Result<&FlowDefinition, FlowLoadError> {
        self.document
            .flows
            .iter()
            .find(|f| f.id == flow_id)
            .ok_or_else(|| FlowLoadError::FlowNotFound(flow_id.to_string()))
    }

    pub fn build_agents(
        &self,
        tool_registries: &HashMap<String, Arc<FunctionRegistry>>,
    ) -> Result<HashMap<String, Agent>, FlowLoadError> {
        let mut agents = HashMap::new();

        for def in &self.document.agents {
            let mut agent = Agent::from_string(def.id.clone(), load_instructions(&self.base_dir, def.system_prompt.as_deref())?);

            if let Some(desc) = &def.description {
                agent = agent.with_description(desc.clone());
            }

            // Global defaults applied first
            agent = apply_call_settings(agent, Some(&CallSettings {
                model: Some(def.model.clone()),
                temperature: None,
                top_p: None,
                max_tokens: None,
                timeout_ms: None,
                retry: None,
            }));

            if let Some(defaults) = &def.defaults {
                agent = apply_call_settings(agent, Some(defaults));
            }

            if !def.tools.is_empty() {
                let mut combined = FunctionRegistry::new();
                let mut any = false;
                for tool_id in &def.tools {
                    if let Some(registry) = tool_registries.get(tool_id) {
                        combined.extend_from(registry);
                        any = true;
                    }
                }
                if any {
                    agent = agent.with_function_registry(Arc::new(combined));
                }
            }

            agents.insert(def.id.clone(), agent);
        }

        Ok(agents)
    }

    pub fn build_sequential_orchestrator(
        &self,
        provider: Arc<dyn LLMProvider>,
        flow_id: &str,
        tool_registries: &HashMap<String, Arc<FunctionRegistry>>,
    ) -> Result<SequentialOrchestrator, FlowLoadError> {
        let agents = self.build_agents(tool_registries)?;
        let mut visited = Vec::new();
        let planned = self.plan_nodes(flow_id, &FlowContext::default(), &mut visited)?;

        if planned.is_empty() {
            return Err(FlowLoadError::MissingOutput(flow_id.to_string()));
        }

        let pipeline = planned
            .iter()
            .map(|step| {
                agents
                    .get(&step.id)
                    .cloned()
                    .map(|agent| apply_call_settings(agent, step.params.as_ref()))
                    .ok_or_else(|| FlowLoadError::AgentNotFound(step.id.clone()))
            })
            .collect::<Result<Vec<_>, _>>()?;

        let model_lookup: HashMap<String, String> = self
            .document
            .agents
            .iter()
            .map(|a| (a.id.clone(), a.model.clone()))
            .collect();

        let model = model_lookup
            .get(&planned[0].id)
            .cloned()
            .unwrap_or_else(|| "gpt-4o".to_string());

        Ok(SequentialOrchestrator::new(provider, model).with_agents(pipeline))
    }

    pub fn build_concurrent_orchestrator(
        &self,
        provider: Arc<dyn LLMProvider>,
        flow_id: &str,
        tool_registries: &HashMap<String, Arc<FunctionRegistry>>,
    ) -> Result<crate::flows::concurrent::ConcurrentOrchestrator, FlowLoadError> {
        let agents = self.build_agents(tool_registries)?;
        let roster = self.flow_agents(flow_id)?;
        let model = self
            .document
            .agents
            .iter()
            .find(|a| roster.contains(&a.id))
            .map(|a| a.model.clone())
            .unwrap_or_else(|| "gpt-4o".to_string());

        let pipeline = roster
            .into_iter()
            .filter_map(|id| agents.get(&id).cloned())
            .collect::<Vec<_>>();

        Ok(crate::flows::concurrent::ConcurrentOrchestrator::new(provider, model).with_agents(pipeline))
    }

    pub fn build_group_chat_orchestrator(
        &self,
        provider: Arc<dyn LLMProvider>,
        flow_id: &str,
        tool_registries: &HashMap<String, Arc<FunctionRegistry>>,
    ) -> Result<crate::flows::group_chat::GroupChatOrchestrator<crate::flows::group_chat::RoundRobinGroupChatManager>, FlowLoadError> {
        let flow = self.flow(flow_id)?;
        let agents = self.build_agents(tool_registries)?;
        let roster = self.flow_agents(flow_id)?;
        let model = self
            .document
            .agents
            .iter()
            .find(|a| roster.contains(&a.id))
            .map(|a| a.model.clone())
            .unwrap_or_else(|| "gpt-4o".to_string());

        let pipeline = roster
            .into_iter()
            .filter_map(|id| agents.get(&id).cloned())
            .collect::<Vec<_>>();

        let manager = if let Some(opts) = &flow.group_chat {
            crate::flows::group_chat::RoundRobinGroupChatManager::new()
                .with_maximum_rounds(opts.maximum_rounds)
                .with_user_prompt_frequency(opts.user_prompt_frequency)
        } else {
            crate::flows::group_chat::RoundRobinGroupChatManager::new()
        };

        Ok(crate::flows::group_chat::GroupChatOrchestrator::new(
            provider,
            model,
            manager,
        )
        .with_agents(pipeline))
    }

    pub fn build_handoff_orchestrator(
        &self,
        provider: Arc<dyn LLMProvider>,
        flow_id: &str,
        tool_registries: &HashMap<String, Arc<FunctionRegistry>>,
    ) -> Result<crate::flows::handoffflow::HandoffOrchestrator, FlowLoadError> {
        let flow = self.flow(flow_id)?;
        let agents = self.build_agents(tool_registries)?;
        let roster = self.flow_agents(flow_id)?;
        let model = self
            .document
            .agents
            .iter()
            .find(|a| roster.contains(&a.id))
            .map(|a| a.model.clone())
            .unwrap_or_else(|| "gpt-4o".to_string());

        let mut orchestrator = crate::flows::handoffflow::HandoffOrchestrator::new(provider, model);

        if let Some(opts) = &flow.handoff {
            if let Some(max_handoffs) = opts.max_handoffs {
                orchestrator = orchestrator.with_max_handoffs(Some(max_handoffs));
            }
            if let Some(rounds) = opts.max_rounds {
                orchestrator = orchestrator.with_max_rounds(rounds);
            }
            if let Some(timeout) = opts.llm_timeout_ms {
                orchestrator = orchestrator.with_llm_timeout_ms(timeout);
            }

            for alias in &opts.aliases {
                orchestrator.add_alias(alias.alias.clone(), alias.target.clone());
            }

            for rule in &opts.rules {
                orchestrator.define_handoff(handoff_rule_from_definition(rule)?);
            }
        }

        for id in roster {
            if let Some(agent) = agents.get(&id) {
                orchestrator.register_agent(agent.clone());
            }
        }
        Ok(orchestrator)
    }

    pub fn build_tool_registries(
        &self,
        functions: &HashMap<String, Arc<dyn crate::functions::KernelFunction>>,
    ) -> Result<HashMap<String, Arc<FunctionRegistry>>, FlowLoadError> {
        let mut registries = HashMap::new();
        let mut resolved_functions: HashMap<String, Arc<dyn crate::functions::KernelFunction>> = functions.clone();

        // Auto-load HTTP specs into the local function map when no function is supplied.
        for tool in &self.document.tools {
            if tool.function.is_none() && tool.kind == "http" {
                if let Some(spec_path) = &tool.spec {
                    let mut already_provided = resolved_functions.contains_key(&tool.id)
                        || resolved_functions.contains_key(spec_path)
                        || resolved_functions.contains_key(&format!("http:{spec_path}"));

                    if let Some(abs) = self.base_dir.join(spec_path).to_str() {
                        already_provided = already_provided
                            || resolved_functions.contains_key(abs)
                            || resolved_functions.contains_key(&format!("http:{abs}"));
                    }

                    // Only load if not already provided
                    if !already_provided {
                        match load_http_function(&self.base_dir, spec_path, &tool.id) {
                            Ok(func) => {
                                resolved_functions.insert(tool.id.clone(), func.clone());
                                resolved_functions.insert(spec_path.clone(), func.clone());
                                if let Some(abs) = self.base_dir.join(spec_path).to_str() {
                                    resolved_functions.insert(format!("http:{}", abs), func.clone());
                                }
                            }
                            Err(err) => {
                                return Err(FlowLoadError::ToolResolution(tool.id.clone(), err.to_string()));
                            }
                        }
                    }
                }
            }
        }

        for tool in &self.document.tools {
            let mut registry = FunctionRegistry::new();
            let func = self.resolve_tool_function(tool, &resolved_functions)?;
            registry.register(func);
            registries.insert(tool.id.clone(), Arc::new(registry));
        }

        Ok(registries)
    }

    fn resolve_tool_function(
        &self,
        tool: &ToolDefinition,
        functions: &HashMap<String, Arc<dyn crate::functions::KernelFunction>>,
    ) -> Result<Arc<dyn crate::functions::KernelFunction>, FlowLoadError> {
        if let Some(function_name) = &tool.function {
            let func = functions
                .get(function_name)
                .ok_or_else(|| FlowLoadError::FunctionNotFound(tool.id.clone(), function_name.clone()))?;
            return Ok(func.clone());
        }

        let mut candidates = Vec::new();
        candidates.push(tool.id.clone());
        if let Some(spec) = &tool.spec {
            candidates.push(spec.clone());
            candidates.push(format!("{}:{}", tool.kind, spec));
            let joined = self.base_dir.join(spec);
            if let Some(path) = joined.to_str() {
                candidates.push(path.to_string());
                candidates.push(format!("{}:{}", tool.kind, path));
            }
        }

        for key in candidates {
            if let Some(func) = functions.get(&key) {
                return Ok(func.clone());
            }
        }

        let detail = tool
            .spec
            .clone()
            .or_else(|| tool.function.clone())
            .unwrap_or_else(|| "no function or spec provided".to_string());
        Err(FlowLoadError::ToolResolution(tool.id.clone(), detail))
    }

    pub fn plan_sequential_path(
        &self,
        flow_id: &str,
        ctx: &FlowContext,
        tool_registries: &HashMap<String, Arc<FunctionRegistry>>,
    ) -> Result<Vec<Agent>, FlowLoadError> {
        let agents = self.build_agents(tool_registries)?;
        let mut visited_flows = Vec::new();
        let path = self.plan_nodes(flow_id, ctx, &mut visited_flows)?;
        let mut result = Vec::new();
        for step in path {
            let agent = agents
                .get(&step.id)
                .cloned()
                .map(|a| apply_call_settings(a, step.params.as_ref()))
                .ok_or_else(|| FlowLoadError::AgentNotFound(step.id.clone()))?;
            result.push(agent);
        }
        Ok(result)
    }

    pub fn plan_execution_steps(
        &self,
        flow_id: &str,
        ctx: &FlowContext,
    ) -> Result<Vec<PlannedStep>, FlowLoadError> {
        let mut visited_flows = Vec::new();
        self.plan_steps(flow_id, ctx, &mut visited_flows)
    }

    pub fn build_execution_plan(
        &self,
        flow_id: &str,
        ctx: &FlowContext,
        tool_registries: &HashMap<String, Arc<FunctionRegistry>>,
    ) -> Result<Vec<ExecutionStep>, FlowLoadError> {
        let planned = self.plan_execution_steps(flow_id, ctx)?;
        let agents = self.build_agents(tool_registries)?;

        planned
            .into_iter()
            .map(|step| match step {
                PlannedStep::Agent(plan) => {
                    let agent = agents
                        .get(&plan.id)
                        .cloned()
                        .ok_or_else(|| FlowLoadError::AgentNotFound(plan.id.clone()))?;
                    Ok(ExecutionStep::Agent(apply_call_settings(agent, plan.params.as_ref())))
                }
                PlannedStep::Parallel { branches, converge } => {
                    let mapped = branches
                        .into_iter()
                        .map(|branch| {
                            branch
                                .into_iter()
                                .map(|plan| {
                                    let agent = agents
                                        .get(&plan.id)
                                        .cloned()
                                        .ok_or_else(|| FlowLoadError::AgentNotFound(plan.id.clone()))?;
                                    Ok(apply_call_settings(agent, plan.params.as_ref()))
                                })
                                .collect::<Result<Vec<_>, FlowLoadError>>()
                        })
                        .collect::<Result<Vec<_>, _>>()?;
                    Ok(ExecutionStep::Parallel {
                        branches: mapped,
                        converge,
                    })
                }
                PlannedStep::Tool { tool, arguments } => Ok(ExecutionStep::Tool { tool, arguments }),
            })
            .collect()
    }

    /// Convenience: execute tool nodes in the plan, flatten the remaining agent
    /// pipeline, and optionally emit step events through the provided callback.
    pub async fn run_sequential_flow<F>(
        &self,
        flow_id: &str,
        ctx: &FlowContext,
        tool_registries: &HashMap<String, Arc<FunctionRegistry>>,
        provider: Arc<dyn LLMProvider>,
        task: String,
        event_callback: Option<F>,
    ) -> Result<(SequentialRun, Vec<ToolRunResult>), FlowRunError>
    where
        F: Fn(&SequentialEvent) + Send + Sync + 'static,
    {
        let plan = self.build_execution_plan(flow_id, ctx, tool_registries)?;

        let tool_runs = execute_tool_steps(&plan, tool_registries).await?;
        let mut task_with_tools = task.clone();
        for run in &tool_runs {
            task_with_tools.push_str(&format!("\n[tool:{}] {}\n", run.tool, run.value));
        }

        let pipeline = flatten_agent_pipeline(&plan);
        if pipeline.is_empty() {
            return Err(FlowRunError::NoAgents(flow_id.to_string()));
        }

        let model_lookup: HashMap<String, String> = self
            .document
            .agents
            .iter()
            .map(|a| (a.id.clone(), a.model.clone()))
            .collect();

        let model = model_lookup
            .get(pipeline[0].name())
            .cloned()
            .unwrap_or_else(|| "gpt-4o".to_string());

        let orchestrator = {
            let base = SequentialOrchestrator::new(provider, model).with_agents(pipeline);
            if let Some(cb) = event_callback {
                base.with_event_callback(cb)
            } else {
                base
            }
        };

        let run = orchestrator.run(task_with_tools).await?;

        Ok((run, tool_runs))
    }

    fn plan_steps(
        &self,
        flow_id: &str,
        ctx: &FlowContext,
        visited_flows: &mut Vec<String>,
    ) -> Result<Vec<PlannedStep>, FlowLoadError> {
        if visited_flows.contains(&flow_id.to_string()) {
            return Err(FlowLoadError::SubflowCycle(flow_id.to_string()));
        }
        visited_flows.push(flow_id.to_string());

        let flow = self.flow(flow_id)?;
        let mut current = flow.entry.clone();
        let mut steps = Vec::new();
        let mut loop_counters: HashMap<String, u32> = HashMap::new();

        loop {
            let node = flow
                .nodes
                .iter()
                .find(|n| n.base.id == current)
                .ok_or_else(|| FlowLoadError::NodeNotFound(current.clone()))?;

            match &node.kind {
                FlowNodeKind::Input {} => {}
                FlowNodeKind::Agent { agent, parameters, .. } => {
                    steps.push(PlannedStep::Agent(PlannedAgent {
                        id: agent.clone(),
                        params: parameters.clone(),
                    }));
                }
                FlowNodeKind::Tool { tool, arguments } => {
                    steps.push(PlannedStep::Tool { tool: tool.clone(), arguments: arguments.clone() });
                }
                FlowNodeKind::Parallel { converge } => {
                    let converge = converge.unwrap_or(true);
                    let outgoing: Vec<&FlowEdge> = flow
                        .edges
                        .iter()
                        .filter(|e| edge_base(&e.from) == node.base.id)
                        .collect();

                    if outgoing.is_empty() {
                        return Err(FlowLoadError::MissingParallelBranches(node.base.id.clone()));
                    }

                    let mut branches = Vec::new();
                    let mut join_target: Option<Option<String>> = None;
                    for edge in outgoing {
                        let (branch, join) = self.collect_parallel_branch(
                            flow,
                            &edge.to,
                            ctx,
                            visited_flows,
                            HashMap::new(),
                        )?;
                        branches.push(branch);

                        if converge {
                            if let Some(existing) = &join_target {
                                if existing != &join {
                                    return Err(FlowLoadError::ParallelConvergence(node.base.id.clone()));
                                }
                            }
                            if join_target.is_none() {
                                join_target = Some(join.clone());
                            }
                        } else if join_target.is_none() {
                            join_target = Some(join.clone());
                        }
                    }

                    steps.push(PlannedStep::Parallel { branches, converge });

                    if let Some(next) = join_target.flatten() {
                        current = next;
                        continue;
                    } else {
                        break;
                    }
                }
                FlowNodeKind::Decision { .. } => {}
                FlowNodeKind::Merge {} => {}
                FlowNodeKind::Loop { .. } => {}
                FlowNodeKind::Subflow { flow } => {
                    let mut nested = self.plan_steps(flow, ctx, visited_flows)?;
                    steps.append(&mut nested);
                }
                FlowNodeKind::Output {} => break,
            }

            let next = self.next_node(flow, node, ctx, &mut loop_counters)?;
            match next {
                Some(next_id) => {
                    current = next_id;
                }
                None => break,
            }
        }

        visited_flows.retain(|f| f != flow_id);
        Ok(steps)
    }

    fn collect_parallel_branch(
        &self,
        flow: &FlowDefinition,
        start: &str,
        ctx: &FlowContext,
        visited_flows: &mut Vec<String>,
        mut loop_counters: HashMap<String, u32>,
    ) -> Result<(Vec<PlannedAgent>, Option<String>), FlowLoadError> {
        let mut current = start.to_string();
        let mut branch = Vec::new();

        loop {
            let node = flow
                .nodes
                .iter()
                .find(|n| n.base.id == current)
                .ok_or_else(|| FlowLoadError::NodeNotFound(current.clone()))?;

            match &node.kind {
                FlowNodeKind::Input {} => {}
                FlowNodeKind::Agent { agent, parameters, .. } => {
                    branch.push(PlannedAgent {
                        id: agent.clone(),
                        params: parameters.clone(),
                    });
                }
                FlowNodeKind::Decision { .. } => {}
                FlowNodeKind::Tool { .. } => {}
                FlowNodeKind::Merge {} => return Ok((branch, Some(node.base.id.clone()))),
                FlowNodeKind::Parallel { .. } => return Err(FlowLoadError::UnsupportedNode(node.base.id.clone())),
                FlowNodeKind::Loop { .. } => {}
                FlowNodeKind::Subflow { flow } => {
                    let mut nested = self.plan_nodes(flow, ctx, visited_flows)?;
                    branch.append(&mut nested);
                }
                FlowNodeKind::Output {} => return Ok((branch, None)),
            }

            let next = self.next_node(flow, node, ctx, &mut loop_counters)?;
            match next {
                Some(next_id) => current = next_id,
                None => return Ok((branch, None)),
            }
        }
    }

    fn next_node(
        &self,
        flow: &FlowDefinition,
        node: &FlowNode,
        ctx: &FlowContext,
        loop_counters: &mut HashMap<String, u32>,
    ) -> Result<Option<String>, FlowLoadError> {
        let outgoing: Vec<&FlowEdge> = flow
            .edges
            .iter()
            .filter(|e| edge_base(&e.from) == node.base.id)
            .collect();

        if outgoing.is_empty() {
            return Ok(None);
        }

        let mut selected: Option<String> = None;
        let iteration_value = *loop_counters.get(&node.base.id).unwrap_or(&0);
        for edge in &outgoing {
            if condition_matches(edge.condition.as_deref(), ctx, Some(iteration_value)) {
                selected = Some(edge.to.clone());
                break;
            }
        }

        if selected.is_none() {
            for edge in &outgoing {
                if edge.condition.is_none() {
                    selected = Some(edge.to.clone());
                    break;
                }
            }
        }

        if let FlowNodeKind::Loop { .. } = &node.kind {
            let counter = loop_counters.entry(node.base.id.clone()).or_insert(0);
            *counter += 1;
        }

        selected
            .ok_or_else(|| FlowLoadError::NoMatchingEdge(node.base.id.clone()))
            .map(Some)
    }

    fn plan_nodes(
        &self,
        flow_id: &str,
        ctx: &FlowContext,
        visited_flows: &mut Vec<String>,
    ) -> Result<Vec<PlannedAgent>, FlowLoadError> {
        if visited_flows.contains(&flow_id.to_string()) {
            return Err(FlowLoadError::SubflowCycle(flow_id.to_string()));
        }
        visited_flows.push(flow_id.to_string());

        let flow = self
            .document
            .flows
            .iter()
            .find(|f| f.id == flow_id)
            .ok_or_else(|| FlowLoadError::FlowNotFound(flow_id.to_string()))?;

        let mut current = flow.entry.clone();
        let mut path = Vec::new();
        let mut loop_counters: HashMap<String, u32> = HashMap::new();

        loop {
            let node = flow
                .nodes
                .iter()
                .find(|n| n.base.id == current)
                .ok_or_else(|| FlowLoadError::NodeNotFound(current.clone()))?;

            match &node.kind {
                FlowNodeKind::Input {} => {}
                FlowNodeKind::Agent { agent, parameters, .. } => {
                    let id = agent.clone();
                    path.push(PlannedAgent {
                        id,
                        params: parameters.clone(),
                    });
                }
                FlowNodeKind::Decision { .. } => {}
                FlowNodeKind::Tool { .. } => {}
                FlowNodeKind::Merge {} => {}
                FlowNodeKind::Parallel { .. } => {
                    return Err(FlowLoadError::UnsupportedNode(node.base.id.clone()));
                }
                FlowNodeKind::Loop { .. } => {}
                FlowNodeKind::Subflow { flow } => {
                    let mut nested = self.plan_nodes(flow, ctx, visited_flows)?;
                    path.append(&mut nested);
                }
                FlowNodeKind::Output {} => break,
            }

            let outgoing: Vec<&FlowEdge> = flow
                .edges
                .iter()
                .filter(|e| edge_base(&e.from) == node.base.id)
                .collect();

            if outgoing.is_empty() {
                break;
            }

            let mut selected: Option<String> = None;
            let iteration_value = *loop_counters.get(&node.base.id).unwrap_or(&0);
            for edge in &outgoing {
                if condition_matches(edge.condition.as_deref(), ctx, Some(iteration_value)) {
                    selected = Some(edge.to.clone());
                    break;
                }
            }

            if selected.is_none() {
                // Try a default if conditions are on outputs
                for edge in &outgoing {
                    if edge.condition.is_none() {
                        selected = Some(edge.to.clone());
                        break;
                    }
                }
            }

            let next = selected.ok_or_else(|| FlowLoadError::NoMatchingEdge(node.base.id.clone()))?;

            if let FlowNodeKind::Loop { .. } = &node.kind {
                let counter = loop_counters.entry(node.base.id.clone()).or_insert(0);
                *counter += 1;
            }

            current = next;
        }

        visited_flows.retain(|f| f != flow_id);
        Ok(path)
    }

    fn flow_agents(&self, flow_id: &str) -> Result<Vec<String>, FlowLoadError> {
        let flow = self
            .document
            .flows
            .iter()
            .find(|f| f.id == flow_id)
            .ok_or_else(|| FlowLoadError::FlowNotFound(flow_id.to_string()))?;

        let mut ids = Vec::new();
        for node in &flow.nodes {
            if let FlowNodeKind::Agent { agent, .. } = &node.kind {
                ids.push(agent.clone());
            }
        }
        Ok(ids)
    }
}

}

#[derive(Debug, Default, Clone)]
pub struct FlowContext {
    pub vars: HashMap<String, serde_json::Value>,
}

#[derive(Debug, Clone, PartialEq)]
pub struct PlannedAgent {
    id: String,
    params: Option<CallSettings>,
}

#[derive(Debug, Clone, PartialEq)]
pub enum PlannedStep {
    Agent(PlannedAgent),
    Tool {
        tool: String,
        arguments: Option<serde_json::Value>,
    },
    Parallel {
        branches: Vec<Vec<PlannedAgent>>,
        converge: bool,
    },
}

#[derive(Debug, Clone)]
pub enum ExecutionStep {
    Agent(Agent),
    Tool {
        tool: String,
        arguments: Option<serde_json::Value>,
    },
    Parallel {
        branches: Vec<Vec<Agent>>,
        converge: bool,
    },
}

#[derive(Debug, Clone, Serialize)]
pub struct ToolRunResult {
    pub tool: String,
    pub value: serde_json::Value,
}

/// Flatten a mixed execution plan (agents, tools, parallel branches) into a simple
/// sequential agent pipeline. Tool steps are skipped and parallel branches are
/// concatenated in order, which mirrors the simple demo semantics.
pub fn flatten_agent_pipeline(steps: &[ExecutionStep]) -> Vec<Agent> {
    let mut pipeline = Vec::new();
    for step in steps {
        match step {
            ExecutionStep::Agent(agent) => pipeline.push(agent.clone()),
            ExecutionStep::Parallel { branches, .. } => {
                for branch in branches {
                    for agent in branch {
                        pipeline.push(agent.clone());
                    }
                }
            }
            ExecutionStep::Tool { .. } => {}
        }
    }
    pipeline
}

/// Execute all tool steps in a plan, returning their outputs in order.
/// Tool arguments must be JSON objects; a missing or invalid registry results in an error.
pub async fn execute_tool_steps(
    steps: &[ExecutionStep],
    tool_registries: &HashMap<String, Arc<FunctionRegistry>>,
) -> Result<Vec<ToolRunResult>, ToolExecutionError> {
    let mut results = Vec::new();

    for step in steps {
        if let ExecutionStep::Tool { tool, arguments } = step {
            let registry = tool_registries
                .get(tool)
                .ok_or_else(|| ToolExecutionError::RegistryMissing(tool.clone()))?;

            let args = arguments.clone().unwrap_or_else(|| Value::Object(Default::default()));
            let arguments_obj = match args {
                Value::Object(map) => Value::Object(map),
                _ => return Err(ToolExecutionError::InvalidArguments(tool.clone())),
            };

            let call = FunctionCall {
                name: registry
                    .definitions()
                    .first()
                    .map(|d| d.name.clone())
                    .unwrap_or_else(|| tool.clone()),
                arguments: arguments_obj,
                raw_arguments: None,
            };

            let value = registry
                .invoke(&call)
                .await
                .map_err(|err| ToolExecutionError::InvocationFailed(tool.clone(), err.to_string()))?;

            results.push(ToolRunResult {
                tool: tool.clone(),
                value,
            });
        }
    }

    Ok(results)
}

impl FlowContext {
    pub fn with_var(mut self, key: impl Into<String>, value: impl Into<serde_json::Value>) -> Self {
        self.vars.insert(key.into(), value.into());
        self
    }

}

fn condition_matches(condition: Option<&str>, ctx: &FlowContext, iteration: Option<u32>) -> bool {
    match condition {
        None => true,
        Some(text) if text.trim().eq_ignore_ascii_case("else") => true,
        Some(text) => {
            if let Some(parsed) = parse_binary_condition(text, ctx, iteration) {
                return parsed;
            }

            let mut vars = meval::Context::new();
            if let Some(iter) = iteration {
                vars.var("iteration", iter as f64);
            }
            for (k, v) in &ctx.vars {
                if let Some(num) = v.as_f64() {
                    vars.var(k, num);
                }
            }
            meval::eval_str_with_context(text, &vars).map(|v| v != 0.0).unwrap_or(false)
        }
    }
}

fn parse_binary_condition(text: &str, ctx: &FlowContext, iteration: Option<u32>) -> Option<bool> {
    for op in ["<=", ">=", "==", "!=", "<", ">"] {
        if let Some((left, right)) = text.split_once(op) {
            let l = left.trim();
            let r = right.trim();
            match op {
                "==" | "!=" => {
                    let lval = extract_string_value(l, ctx, iteration)?;
                    let rval = extract_string_value(r, ctx, iteration)?;
                    return Some(match op {
                        "==" => lval == rval,
                        "!=" => lval != rval,
                        _ => false,
                    });
                }
                "<" | "<=" | ">" | ">=" => {
                    let lnum = extract_number_value(l, ctx, iteration)?;
                    let rnum = extract_number_value(r, ctx, iteration)?;
                    return Some(match op {
                        "<" => lnum < rnum,
                        "<=" => lnum <= rnum,
                        ">" => lnum > rnum,
                        ">=" => lnum >= rnum,
                        _ => false,
                    });
                }
                _ => {}
            }
        }
    }
    None
}

fn extract_number_value(token: &str, ctx: &FlowContext, iteration: Option<u32>) -> Option<f64> {
    if let Ok(n) = token.parse::<f64>() {
        return Some(n);
    }
    if let Some(iter) = iteration {
        if token == "iteration" {
            return Some(iter as f64);
        }
    }
    if let Some(value) = ctx.vars.get(token) {
        if let Some(num) = value.as_f64() {
            return Some(num);
        }
        if let Some(s) = value.as_str() {
            if let Ok(n) = s.parse::<f64>() {
                return Some(n);
            }
        }
    }
    None
}

fn extract_string_value(token: &str, ctx: &FlowContext, iteration: Option<u32>) -> Option<String> {
    let stripped = token.trim_matches('\'').trim_matches('"');
    if stripped != token {
        return Some(stripped.to_string());
    }
    if let Some(iter) = iteration {
        if token == "iteration" {
            return Some(iter.to_string());
        }
    }
    if let Some(value) = ctx.vars.get(token) {
        if let Some(s) = value.as_str() {
            return Some(s.to_string());
        }
        if let Some(n) = value.as_f64() {
            return Some(n.to_string());
        }
    }
    Some(token.to_string())
}

fn edge_base(edge: &str) -> String {
    edge.split(':').next().unwrap_or(edge).to_string()
}

fn apply_call_settings(agent: Agent, settings: Option<&CallSettings>) -> Agent {
    let mut agent = agent;
    if let Some(settings) = settings {
        if let Some(model) = &settings.model {
            agent = agent.with_model(model.clone());
        }
        if let Some(temp) = settings.temperature {
            agent = agent.with_temperature(temp);
        }
        if let Some(top_p) = settings.top_p {
            agent = agent.with_top_p(top_p);
        }
        if let Some(max_tokens) = settings.max_tokens {
            agent = agent.with_max_tokens(max_tokens);
        }
    }
    agent
}

fn handoff_rule_from_definition(def: &HandoffRuleDefinition) -> Result<HandoffRule, FlowLoadError> {
    let matcher = handoff_matcher_from_definition(def)?;
    let directive = HandoffDirective {
        target: def.target.clone(),
        message: def.message.clone(),
    };

    Ok(HandoffRule {
        id: def.id.clone().unwrap_or_default(),
        matcher,
        resolve: Arc::new(move |_t, _txt| Some(directive.clone())),
    })
}

fn handoff_matcher_from_definition(def: &HandoffRuleDefinition) -> Result<HandoffMatcher, FlowLoadError> {
    match def.matcher {
        HandoffMatcherDefinition::KeywordsAny => Ok(HandoffMatcher::KeywordsAny(def.keywords.clone())),
        HandoffMatcherDefinition::KeywordsAll => Ok(HandoffMatcher::KeywordsAll(def.keywords.clone())),
        HandoffMatcherDefinition::Regex => {
            let pattern = def.pattern.clone().unwrap_or_default();
            let regex = regex::Regex::new(&pattern)
                .map_err(|err| FlowLoadError::InvalidRegex(pattern, err.to_string()))?;
            Ok(HandoffMatcher::Regex(regex))
        }
    }
}

fn load_instructions(base_dir: &Path, prompt: Option<&str>) -> Result<String, FlowLoadError> {
    match prompt {
        Some(content_or_path) => {
            let candidate = base_dir.join(content_or_path);
            if candidate.exists() {
                Ok(fs::read_to_string(candidate)?)
            } else {
                Ok(content_or_path.to_string())
            }
        }
        None => Ok(String::new()),
    }
}

#[cfg(test)]
mod tests {
    use super::*;
    use crate::providers::scripted::ScriptedProvider;
    use crate::eval::scenario::ScriptedTurn;
    use std::time::{SystemTime, UNIX_EPOCH};
    use std::sync::Mutex;
    use crate::functions::{KernelFunction, FunctionDefinition, FunctionParameter, json_schema_for};

    fn temp_dir() -> PathBuf {
        let ts = SystemTime::now().duration_since(UNIX_EPOCH).unwrap().as_nanos();
        let dir = std::env::temp_dir().join(format!("flow_builder_{ts}"));
        std::fs::create_dir_all(&dir).unwrap();
        dir
    }

    #[test]
    fn parses_minimal_flow_and_applies_defaults() {
        let yaml = r#"
flows:
  - id: main
    entry: start
    nodes:
      - id: start
        type: input
"#;

        let doc = FlowDocument::from_yaml_str(yaml).expect("minimal flow should parse");

        assert_eq!(doc.version, "0.1");
        assert!(doc.metadata.is_none());
        assert!(doc.agents.is_empty());
        assert!(doc.tools.is_empty());
        assert!(doc.prompts.is_empty());
        assert_eq!(doc.flows.len(), 1);

        let flow = &doc.flows[0];
        assert_eq!(flow.id, "main");
        assert_eq!(flow.entry, "start");
        assert!(flow.edges.is_empty());
        assert_eq!(flow.nodes.len(), 1);
        let node = &flow.nodes[0];
        assert_eq!(node.base.id, "start");
        assert!(matches!(node.kind, FlowNodeKind::Input {}));
    }

    #[test]
    fn parses_complete_document_sections() {
        let yaml = r#"
version: "1.2"
metadata:
  name: Demo Flow
  description: End-to-end flow
  tags: [demo, test]
agents:
  - id: analyst
    model: gpt-4o
    name: Analyst
    description: Extract insights
    system_prompt: Analyze carefully
    tools: [search, calculator]
    defaults:
      model: gpt-4o-mini
      temperature: 0.7
      top_p: 0.9
      max_tokens: 128
      timeout_ms: 5000
      retry:
        max: 3
        backoff_ms: 250
tools:
  - id: search
    kind: http
    description: Search tool
    spec: specs/search.yaml
    function: search
prompts:
  - id: analysis_prompt
    file: prompts/analysis.txt
    description: Main analysis prompt
flows:
  - id: parent
    entry: decide
    nodes:
      - id: decide
        type: decision
        prompt: analysis_prompt
        strategy: rule
"#;

        let doc = FlowDocument::from_yaml_str(yaml).expect("complete flow should parse");

        assert_eq!(doc.version, "1.2");
        assert_eq!(
            doc.metadata,
            Some(FlowMetadata {
                name: Some("Demo Flow".to_string()),
                description: Some("End-to-end flow".to_string()),
                tags: vec!["demo".to_string(), "test".to_string()],
            })
        );
        assert_eq!(
            doc.agents,
            vec![AgentDefinition {
                id: "analyst".to_string(),
                model: "gpt-4o".to_string(),
                name: Some("Analyst".to_string()),
                description: Some("Extract insights".to_string()),
                system_prompt: Some("Analyze carefully".to_string()),
                tools: vec!["search".to_string(), "calculator".to_string()],
                defaults: Some(CallSettings {
                    model: Some("gpt-4o-mini".to_string()),
                    temperature: Some(0.7),
                    top_p: Some(0.9),
                    max_tokens: Some(128),
                    timeout_ms: Some(5000),
                    retry: Some(RetryPolicy {
                        max: 3,
                        backoff_ms: Some(250),
                    }),
                }),
            }]
        );
        assert_eq!(
            doc.tools,
            vec![ToolDefinition {
                id: "search".to_string(),
                kind: "http".to_string(),
                description: Some("Search tool".to_string()),
                spec: Some("specs/search.yaml".to_string()),
                function: Some("search".to_string()),
            }]
        );
        assert_eq!(
            doc.prompts,
            vec![PromptDefinition {
                id: "analysis_prompt".to_string(),
                file: Some("prompts/analysis.txt".to_string()),
                text: None,
                description: Some("Main analysis prompt".to_string()),
            }]
        );
        assert_eq!(doc.flows.len(), 1);
        assert!(matches!(
            doc.flows[0].nodes[0].kind,
            FlowNodeKind::Decision { strategy: Some(DecisionStrategy::Rule), .. }
        ));
    }

    #[test]
    fn parses_all_node_kinds_and_edges() {
        let yaml = r#"
agents:
  - id: analyst
    model: gpt-4o
prompts:
  - id: agent_prompt
    file: prompts/agent.txt
  - id: route_prompt
    file: prompts/route.txt
flows:
  - id: main
    entry: input
    nodes:
      - id: input
        name: Start
        type: input
        outputs:
          - label: to_decision
      - id: agent
        type: agent
        agent: analyst
        prompt: agent_prompt
        tools: [search, math]
        parameters:
          model: custom-model
          temperature: 0.6
          top_p: 0.8
          max_tokens: 32
          retry:
            max: 2
      - id: decision
        type: decision
        prompt: route_prompt
        strategy: llm
      - id: tool
        type: tool
        tool: search
      - id: merge
        type: merge
      - id: loop
        type: loop
        max_iterations: 3
        condition: "x < 10"
      - id: parallel
        type: parallel
        converge: false
      - id: subflow
        type: subflow
        flow: child_flow
      - id: output
        type: output
    edges:
      - from: input:to_decision
        to: decision
      - from: decision
        to: tool
        label: use_tool
      - from: decision
        to: agent
        condition: "route == 'agent'"
      - from: tool
        to: merge
      - from: agent
        to: merge
      - from: merge
        to: loop
      - from: loop
        to: parallel
      - from: parallel
        to: subflow
      - from: subflow
        to: output
"#;

        let doc = FlowDocument::from_yaml_str(yaml).expect("all node kinds should parse");
        let flow = &doc.flows[0];

        assert_eq!(flow.nodes.len(), 9);
        assert!(matches!(flow.nodes[0].kind, FlowNodeKind::Input {}));
        assert!(matches!(flow.nodes[8].kind, FlowNodeKind::Output {}));

        if let FlowNodeKind::Agent {
            agent,
            prompt,
            tools,
            parameters,
        } = &flow.nodes[1].kind
        {
            assert_eq!(agent, "analyst");
            assert_eq!(prompt.as_deref(), Some("agent_prompt"));
            assert_eq!(tools, &["search".to_string(), "math".to_string()]);
            let params = parameters.as_ref().expect("agent parameters");
            assert_eq!(params.model.as_deref(), Some("custom-model"));
            assert_eq!(params.temperature, Some(0.6));
            assert_eq!(params.top_p, Some(0.8));
            assert_eq!(params.max_tokens, Some(32));
            assert_eq!(params.retry.as_ref().map(|r| r.max), Some(2));
        } else {
            panic!("expected agent node");
        }

        if let FlowNodeKind::Decision { strategy, prompt } = &flow.nodes[2].kind {
            assert_eq!(prompt.as_deref(), Some("route_prompt"));
            assert!(matches!(strategy, Some(DecisionStrategy::Llm)));
        } else {
            panic!("expected decision node");
        }

        assert!(matches!(&flow.nodes[3].kind, FlowNodeKind::Tool { tool, arguments: _ } if tool == "search"));
        assert!(matches!(flow.nodes[4].kind, FlowNodeKind::Merge {}));
        assert!(matches!(flow.nodes[5].kind, FlowNodeKind::Loop { max_iterations: 3, condition: Some(_)}));
        assert!(matches!(flow.nodes[6].kind, FlowNodeKind::Parallel { converge: Some(false) }));
        assert!(matches!(&flow.nodes[7].kind, FlowNodeKind::Subflow { flow } if flow == "child_flow"));

        assert_eq!(flow.edges.len(), 9);
        assert_eq!(flow.edges[1].label.as_deref(), Some("use_tool"));
        assert_eq!(flow.edges[2].condition.as_deref(), Some("route == 'agent'"));
    }

    #[test]
    fn roundtrips_through_yaml_serialization() {
        let document = FlowDocument {
            version: "0.2".to_string(),
            metadata: Some(FlowMetadata {
                name: Some("Roundtrip Flow".to_string()),
                description: Some("Ensures serialization survives roundtrip".to_string()),
                tags: vec!["roundtrip".to_string()],
            }),
            agents: vec![AgentDefinition {
                id: "researcher".to_string(),
                model: "gpt-4o".to_string(),
                name: Some("Researcher".to_string()),
                description: None,
                system_prompt: Some("Be concise".to_string()),
                tools: vec!["browser".to_string()],
                defaults: Some(CallSettings {
                    model: Some("gpt-4o-mini".to_string()),
                    temperature: Some(0.2),
                    top_p: None,
                    max_tokens: Some(64),
                    timeout_ms: Some(2000),
                    retry: Some(RetryPolicy {
                        max: 2,
                        backoff_ms: Some(100),
                    }),
                }),
            }],
            tools: vec![ToolDefinition {
                id: "browser".to_string(),
                kind: "http".to_string(),
                description: Some("Browse the web".to_string()),
                spec: Some("specs/browser.yaml".to_string()),
                function: Some("browse".to_string()),
            }],
            prompts: vec![PromptDefinition {
                id: "research_prompt".to_string(),
                file: "prompts/research.txt".to_string(),
                description: None,
            }],
            flows: vec![FlowDefinition {
                id: "parent".to_string(),
                entry: "start".to_string(),
                nodes: vec![
                    FlowNode {
                        base: NodeBase {
                            id: "start".to_string(),
                            name: Some("Start".to_string()),
                            description: Some("Entry point".to_string()),
                            inputs: vec![],
                            outputs: vec![NodeOutput {
                                label: "next".to_string(),
                                condition: None,
                            }],
                            layout: Some(NodeLayout { x: 0.0, y: 0.0 }),
                        },
                        kind: FlowNodeKind::Input {},
                    },
                    FlowNode {
                        base: NodeBase {
                            id: "agent".to_string(),
                            name: None,
                            description: None,
                            inputs: vec![NodeInput {
                                from: "start:next".to_string(),
                            }],
                            outputs: vec![],
                            layout: None,
                        },
                        kind: FlowNodeKind::Agent {
                            agent: "researcher".to_string(),
                            prompt: Some("research_prompt".to_string()),
                            tools: vec!["browser".to_string()],
                            parameters: Some(CallSettings {
                                model: Some("gpt-4o-mini".to_string()),
                                temperature: Some(0.1),
                                top_p: Some(0.95),
                                max_tokens: Some(32),
                                timeout_ms: None,
                                retry: Some(RetryPolicy {
                                    max: 1,
                                    backoff_ms: None,
                                }),
                            }),
                        },
                    },
                    FlowNode {
                        base: NodeBase {
                            id: "end".to_string(),
                            name: None,
                            description: None,
                            inputs: vec![NodeInput {
                                from: "agent".to_string(),
                            }],
                            outputs: vec![],
                            layout: None,
                        },
                        kind: FlowNodeKind::Output {},
                    },
                ],
                edges: vec![
                    FlowEdge {
                        from: "start:next".to_string(),
                        to: "agent".to_string(),
                        condition: None,
                        label: Some("handover".to_string()),
                    },
                    FlowEdge {
                        from: "agent".to_string(),
                        to: "end".to_string(),
                        condition: Some("done".to_string()),
                        label: None,
                    },
                ],
                group_chat: None,
                handoff: None,
            }],
        };

        let yaml = document
            .to_yaml_string()
            .expect("serializing to yaml should work");
        let parsed = FlowDocument::from_yaml_str(&yaml).expect("roundtrip parse should work");

        assert_eq!(parsed, document);
    }

    #[test]
    fn returns_error_on_invalid_yaml() {
        let yaml = "flows:\n  - id: bad\n    entry: [unbalanced";
        let err = FlowDocument::from_yaml_str(yaml).expect_err("invalid yaml should fail");
        match err {
            FlowSchemaError::Parse(_) => {}
        }
    }

    #[test]
    fn builds_agents_and_loads_prompts_from_files() {
        let dir = temp_dir();
        let prompt_path = dir.join("prompt.txt");
        fs::write(&prompt_path, "hello from file").unwrap();

        let yaml = format!(
            r#"
agents:
  - id: a1
    model: m1
    system_prompt: {}
  - id: a2
    model: m2
    system_prompt: inline prompt
flows:
  - id: main
    entry: n1
    nodes:
      - id: n1
        type: input
      - id: n2
        type: output
"#,
            prompt_path.file_name().unwrap().to_string_lossy()
        );

        let builder = FlowBuilder::from_yaml_str(&dir, &yaml).expect("builder");
        let agents = builder.build_agents(&HashMap::new()).expect("agents");

        assert_eq!(agents.len(), 2);
        assert_eq!(agents.get("a1").unwrap().instructions(), "hello from file");
        assert_eq!(agents.get("a2").unwrap().instructions(), "inline prompt");
    }

    #[tokio::test]
    async fn builds_sequential_orchestrator_for_linear_flow() {
        let yaml = r#"
agents:
  - id: first
    model: scripted
    system_prompt: first agent
  - id: second
    model: scripted
    system_prompt: second agent
flows:
  - id: main
    entry: start
    nodes:
      - id: start
        type: input
      - id: a1
        type: agent
        agent: first
      - id: a2
        type: agent
        agent: second
      - id: end
        type: output
    edges:
      - from: start
        to: a1
      - from: a1
        to: a2
      - from: a2
        to: end
"#;

        let builder = FlowBuilder::from_yaml_str(".", yaml).expect("builder");

        let provider = Arc::new(ScriptedProvider::from_scripted_turns(&[
            ScriptedTurn { agent: "first".to_string(), response: "hello".to_string(), latency_ms: None },
            ScriptedTurn { agent: "second".to_string(), response: "done".to_string(), latency_ms: None },
        ]));

        let orchestrator = builder
            .build_sequential_orchestrator(provider, "main", &HashMap::new())
            .expect("orchestrator");

        let run = orchestrator.run("task").await.expect("run");
        assert_eq!(run.events.len(), 2);
        assert_eq!(run.final_output.as_deref(), Some("done"));
    }

    #[test]
    fn rejects_non_sequential_flow() {
        let yaml = r#"
agents:
  - id: router
    model: m
    system_prompt: decide
flows:
  - id: branching
    entry: input
    nodes:
      - id: input
        type: input
      - id: decide
        type: decision
      - id: out
        type: output
    edges:
      - from: input
        to: decide
      - from: decide
        to: out
      - from: decide
        to: out
"#;

        let builder = FlowBuilder::from_yaml_str(".", yaml).expect("builder");
        let result = builder.build_sequential_orchestrator(
            Arc::new(ScriptedProvider::new()),
            "branching",
            &HashMap::new(),
        );
        assert!(matches!(result, Err(FlowLoadError::MissingOutput(_))));
    }

    #[test]
    fn builds_tool_registries_from_definitions() {
        struct EchoFn;
        #[async_trait::async_trait]
        impl KernelFunction for EchoFn {
            fn definition(&self) -> FunctionDefinition {
                let mut def = FunctionDefinition::new("echo");
                def.add_parameter(FunctionParameter::new("text", json_schema_for::<String>()));
                def
            }

            async fn invoke(&self, arguments: &Value) -> Result<Value, crate::LLMError> {
                Ok(arguments.get("text").cloned().unwrap_or(Value::Null))
            }
        }

        let yaml = r#"
tools:
  - id: echo_tool
    kind: function
    function: echo
flows:
  - id: main
    entry: n1
    nodes:
      - id: n1
        type: input
      - id: n2
        type: output
"#;

        let mut functions = HashMap::new();
        functions.insert("echo".to_string(), Arc::new(EchoFn) as Arc<dyn KernelFunction>);

        let builder = FlowBuilder::from_yaml_str(".", yaml).expect("builder");
        let registries = builder.build_tool_registries(&functions).expect("registries");

        let reg = registries.get("echo_tool").expect("echo registry");
        assert_eq!(reg.definitions().len(), 1);
        assert_eq!(reg.definitions()[0].name, "echo");
    }

    #[test]
    fn plans_decision_branch_with_context() {
        let yaml = r#"
agents:
  - id: a1
    model: m
    system_prompt: p1
  - id: a2
    model: m
    system_prompt: p2
flows:
  - id: main
    entry: start
    nodes:
      - id: start
        type: input
      - id: decide
        type: decision
      - id: agent1
        type: agent
        agent: a1
      - id: agent2
        type: agent
        agent: a2
      - id: end
        type: output
    edges:
      - from: start
        to: decide
      - from: decide
        to: agent1
        condition: "route == 'a1'"
      - from: decide
        to: agent2
        condition: "else"
      - from: agent1
        to: end
      - from: agent2
        to: end
"#;

        let builder = FlowBuilder::from_yaml_str(".", yaml).expect("builder");
        let ctx = FlowContext::default().with_var("route", "a2");
        let plan = builder.plan_sequential_path("main", &ctx, &HashMap::new()).expect("plan");
        assert_eq!(plan.len(), 1);
        assert_eq!(plan[0].name(), "a2");
    }

    #[test]
    fn plans_loop_with_iteration_guard() {
        let yaml = r#"
agents:
  - id: worker
    model: m
    system_prompt: work
flows:
  - id: loop_flow
    entry: start
    nodes:
      - id: start
        type: input
      - id: loop
        type: loop
        max_iterations: 2
        condition: "iteration < 2"
      - id: worker
        type: agent
        agent: worker
      - id: end
        type: output
    edges:
      - from: start
        to: loop
      - from: loop
        to: worker
        condition: "iteration < 2"
      - from: loop
        to: end
        condition: "else"
      - from: worker
        to: loop
"#;

        let builder = FlowBuilder::from_yaml_str(".", yaml).expect("builder");
        let ctx = FlowContext::default();
        let plan = builder.plan_sequential_path("loop_flow", &ctx, &HashMap::new()).expect("plan");
        assert_eq!(plan.len(), 2, "worker should run twice due to max_iterations=2");
    }

    #[test]
    fn plans_subflow_inline() {
        let yaml = r#"
agents:
  - id: main_agent
    model: m
    system_prompt: main
  - id: child_agent
    model: m
    system_prompt: child
flows:
  - id: child
    entry: c_start
    nodes:
      - id: c_start
        type: input
      - id: c_agent
        type: agent
        agent: child_agent
      - id: c_end
        type: output
    edges:
      - from: c_start
        to: c_agent
      - from: c_agent
        to: c_end
  - id: main
    entry: m_start
    nodes:
      - id: m_start
        type: input
      - id: sub
        type: subflow
        flow: child
      - id: m_agent
        type: agent
        agent: main_agent
      - id: m_end
        type: output
    edges:
      - from: m_start
        to: sub
      - from: sub
        to: m_agent
      - from: m_agent
        to: m_end
"#;

        let builder = FlowBuilder::from_yaml_str(".", yaml).expect("builder");
        let ctx = FlowContext::default();
        let plan = builder.plan_sequential_path("main", &ctx, &HashMap::new()).expect("plan");
        assert_eq!(plan.len(), 2);
        assert_eq!(plan[0].name(), "child_agent");
        assert_eq!(plan[1].name(), "main_agent");
    }

    #[test]
    fn plans_parallel_execution_steps() {
        let yaml = r#"
agents:
  - id: left
    model: m
    system_prompt: left
  - id: right
    model: m
    system_prompt: right
  - id: closer
    model: m
    system_prompt: close
flows:
  - id: main
    entry: start
    nodes:
      - id: start
        type: input
      - id: fork
        type: parallel
        converge: true
      - id: left_node
        type: agent
        agent: left
      - id: right_node
        type: agent
        agent: right
      - id: merge
        type: merge
      - id: final
        type: agent
        agent: closer
      - id: end
        type: output
    edges:
      - from: start
        to: fork
      - from: fork
        to: left_node
      - from: fork
        to: right_node
      - from: left_node
        to: merge
      - from: right_node
        to: merge
      - from: merge
        to: final
      - from: final
        to: end
"#;

        let builder = FlowBuilder::from_yaml_str(".", yaml).expect("builder");
        let steps = builder.plan_execution_steps("main", &FlowContext::default()).expect("plan");

        assert_eq!(steps.len(), 2, "parallel block + final agent");
        match &steps[0] {
            PlannedStep::Parallel { branches, converge } => {
                assert_eq!(branches.len(), 2);
                assert!(converge, "parallel should converge by default");
                let branch_sizes: Vec<_> = branches.iter().map(|b| b.len()).collect();
                assert_eq!(branch_sizes, vec![1, 1]);
            }
            other => panic!("expected parallel step, got {other:?}"),
        }

        match &steps[1] {
            PlannedStep::Agent(agent) => assert_eq!(agent.id, "closer"),
            other => panic!("expected final agent, got {other:?}"),
        }
    }

    #[tokio::test]
    async fn builds_and_runs_concurrent_orchestrator() {
        let yaml = r#"
agents:
  - id: a1
    model: scripted
    system_prompt: one
  - id: a2
    model: scripted
    system_prompt: two
flows:
  - id: main
    entry: start
    nodes:
      - id: start
        type: input
      - id: agent1
        type: agent
        agent: a1
      - id: agent2
        type: agent
        agent: a2
      - id: end
        type: output
"#;

        let builder = FlowBuilder::from_yaml_str(".", yaml).expect("builder");
        let provider = Arc::new(ScriptedProvider::from_scripted_turns(&[
            ScriptedTurn { agent: "a1".to_string(), response: "r1".to_string(), latency_ms: None },
            ScriptedTurn { agent: "a2".to_string(), response: "r2".to_string(), latency_ms: None },
        ]));
        let orch = builder.build_concurrent_orchestrator(provider, "main", &HashMap::new()).expect("concurrent");
        let run = orch.run("task").await.expect("run");
        assert_eq!(run.results.len(), 2);
    }

    #[tokio::test]
    async fn builds_and_runs_group_chat_orchestrator() {
        let yaml = r#"
agents:
  - id: speaker
    model: scripted
    system_prompt: chat
flows:
  - id: main
    entry: start
    nodes:
      - id: start
        type: input
      - id: talker
        type: agent
        agent: speaker
      - id: end
        type: output
"#;

        let builder = FlowBuilder::from_yaml_str(".", yaml).expect("builder");
        let provider = Arc::new(ScriptedProvider::from_scripted_turns(&[
            ScriptedTurn { agent: "speaker".to_string(), response: "hello".to_string(), latency_ms: None },
            ScriptedTurn { agent: "speaker".to_string(), response: "hello".to_string(), latency_ms: None },
            ScriptedTurn { agent: "speaker".to_string(), response: "hello".to_string(), latency_ms: None },
            ScriptedTurn { agent: "speaker".to_string(), response: "hello".to_string(), latency_ms: None },
            ScriptedTurn { agent: "speaker".to_string(), response: "hello".to_string(), latency_ms: None },
            ScriptedTurn { agent: "speaker".to_string(), response: "hello".to_string(), latency_ms: None },
        ]));

        let mut orch = builder.build_group_chat_orchestrator(provider, "main", &HashMap::new()).expect("group chat");
        let run = orch.run("hi").await.expect("run");
        assert_eq!(run.rounds, 6);
    }

    #[tokio::test]
    async fn applies_group_chat_manager_from_yaml() {
        let yaml = r#"
agents:
  - id: speaker
    model: scripted
    system_prompt: chat
flows:
  - id: main
    entry: start
    group_chat:
      maximum_rounds: 2
      user_prompt_frequency: 1
    nodes:
      - id: start
        type: input
      - id: talker
        type: agent
        agent: speaker
      - id: end
        type: output
"#;

        let builder = FlowBuilder::from_yaml_str(".", yaml).expect("builder");
        let provider = Arc::new(ScriptedProvider::from_scripted_turns(&[
            ScriptedTurn { agent: "speaker".to_string(), response: "first".to_string(), latency_ms: None },
            ScriptedTurn { agent: "speaker".to_string(), response: "second".to_string(), latency_ms: None },
        ]));

        let mut orch = builder.build_group_chat_orchestrator(provider, "main", &HashMap::new()).expect("group chat");
        let prompts: Arc<Mutex<usize>> = Arc::new(Mutex::new(0));
        let tracker = prompts.clone();
        orch = orch.with_user_input_callback(move |_transcript| {
            let mut guard = tracker.lock().unwrap();
            *guard += 1;
            Some("user input".to_string())
        });

        let run = orch.run("hi").await.expect("run");
        assert_eq!(run.rounds, 2, "maximum rounds from YAML should be respected");
        assert!(run
            .events
            .iter()
            .any(|e| matches!(e, crate::flows::group_chat::GroupChatEvent::UserMessage { .. })));
        assert_eq!(*prompts.lock().unwrap(), 1);
    }

    #[test]
    fn builds_handoff_orchestrator() {
        let yaml = r#"
agents:
  - id: concierge
    model: m
    system_prompt: frontdesk
flows:
  - id: main
    entry: start
    nodes:
      - id: start
        type: input
      - id: concierge_node
        type: agent
        agent: concierge
      - id: end
        type: output
"#;

        let builder = FlowBuilder::from_yaml_str(".", yaml).expect("builder");
        let provider = Arc::new(ScriptedProvider::new());
        let orch = builder.build_handoff_orchestrator(provider, "main", &HashMap::new()).expect("handoff");
        assert!(orch.agent("concierge").is_some());
    }

    #[test]
    fn resolves_tool_by_spec_identifier() {
        use crate::functions::{KernelFunction, FunctionDefinition};

        struct Dummy;
        #[async_trait::async_trait]
        impl KernelFunction for Dummy {
            fn definition(&self) -> FunctionDefinition {
                FunctionDefinition::new("dummy")
            }

            async fn invoke(&self, _arguments: &Value) -> Result<Value, crate::LLMError> {
                Ok(Value::Null)
            }
        }

        let dir = temp_dir();
        let spec_path = dir.join("tools").join("search.json");
        std::fs::create_dir_all(spec_path.parent().unwrap()).unwrap();
        std::fs::write(&spec_path, "{}").unwrap();

        let yaml = format!(
            r#"
tools:
  - id: search_tool
    kind: http
    spec: {}
flows:
  - id: main
    entry: n1
    nodes:
      - id: n1
        type: input
      - id: n2
        type: output
"#,
            spec_path
                .file_name()
                .unwrap()
                .to_string_lossy()
        );

        let mut functions = HashMap::new();
        functions.insert(
            format!("http:{}", spec_path.display()),
            Arc::new(Dummy) as Arc<dyn KernelFunction>,
        );

        let builder = FlowBuilder::from_yaml_str(spec_path.parent().unwrap(), &yaml).expect("builder");
        let registries = builder.build_tool_registries(&functions).expect("registries");
        assert!(registries.contains_key("search_tool"));
        let defs = registries.get("search_tool").unwrap().definitions();
        assert_eq!(defs[0].name, "dummy");
    }

    #[test]
    fn plans_tool_nodes_into_execution_steps() {
        let yaml = r#"
agents:
  - id: a1
    model: m
tools:
  - id: t1
    kind: internal
    function: f1
flows:
  - id: main
    entry: n1
    nodes:
      - id: n1
        type: input
      - id: tool
        type: tool
        tool: t1
      - id: n2
        type: output
    edges:
      - from: n1
        to: tool
      - from: tool
        to: n2
"#;

        let builder = FlowBuilder::from_yaml_str(".", yaml).expect("builder");
        let steps = builder
            .plan_execution_steps("main", &FlowContext::default())
            .expect("steps");
        assert!(matches!(&steps[0], PlannedStep::Tool { tool, arguments: None } if tool == "t1"));
    }

    #[test]
    fn autoloads_http_tool_from_spec_file() {
        let temp_dir = temp_dir().join("http_tool_autoload");
        std::fs::create_dir_all(&temp_dir).unwrap();
        let spec_path = temp_dir.join("search.yaml");
        std::fs::write(
            &spec_path,
            r#"
name: search_tool
description: Simple search proxy
method: GET
url: https://example.com/search
query:
  q:
    type: string
    description: Query
"#,
        )
        .unwrap();

        let yaml = r#"
tools:
  - id: search_tool
    kind: http
    spec: search.yaml
flows:
  - id: main
    entry: n1
    nodes:
      - id: n1
        type: input
      - id: n2
        type: output
"#;

        let functions = HashMap::new();

        let builder = FlowBuilder::from_yaml_str(&temp_dir, yaml).expect("builder");
        let registries = builder.build_tool_registries(&functions).expect("registries");
        let defs = registries.get("search_tool").unwrap().definitions();
        assert_eq!(defs[0].name, "search_tool");
        assert_eq!(defs[0].description.as_deref(), Some("Simple search proxy"));
    }

    #[tokio::test]
    async fn builds_handoff_rules_from_yaml() {
        let yaml = r#"
agents:
  - id: concierge
    model: scripted
    system_prompt: frontdesk
  - id: weather
    model: scripted
    system_prompt: forecast
flows:
  - id: main
    entry: start
    handoff:
      aliases:
        - alias: wx
          target: weather
      rules:
        - id: weather_rule
          target: wx
          matcher: keywords_any
          keywords: ["weather"]
      max_handoffs: 1
      max_rounds: 5
      llm_timeout_ms: 5000
    nodes:
      - id: start
        type: input
      - id: concierge_node
        type: agent
        agent: concierge
      - id: weather_node
        type: agent
        agent: weather
      - id: end
        type: output
"#;

        let builder = FlowBuilder::from_yaml_str(".", yaml).expect("builder");
        let provider = Arc::new(ScriptedProvider::from_scripted_turns(&[
            ScriptedTurn { agent: "concierge".to_string(), response: "the weather is needed".to_string(), latency_ms: None },
            ScriptedTurn { agent: "weather".to_string(), response: "clear skies".to_string(), latency_ms: None },
        ]));

        let orch = builder.build_handoff_orchestrator(provider, "main", &HashMap::new()).expect("handoff");
        let mut session = orch.session("concierge").expect("session");
        let turn = session.send("hi").await.expect("send");

        assert!(matches!(
            turn.events.iter().find(|e| matches!(e, crate::flows::handoffflow::HandoffEvent::HandOff { .. })),
            Some(crate::flows::handoffflow::HandoffEvent::HandOff { to, .. }) if to == "weather"
        ));
        assert_eq!(turn.reply.as_deref(), Some("clear skies"));
    }
}<|MERGE_RESOLUTION|>--- conflicted
+++ resolved
@@ -94,87 +94,69 @@
 #[derive(Debug, Clone, PartialEq, Serialize, Deserialize, JsonSchema)]
 pub struct PromptDefinition {
     pub id: String,
-    pub file: String,
+    #[serde(default, skip_serializing_if = "Option::is_none")]
+    pub file: Option<String>,
+    #[serde(default, skip_serializing_if = "Option::is_none")]
+    pub text: Option<String>,
     #[serde(default, skip_serializing_if = "Option::is_none")]
     pub description: Option<String>,
 }
 
 #[derive(Debug, Clone, PartialEq, Serialize, Deserialize, JsonSchema)]
-pub struct FlowDefinition {
-    pub id: String,
-    pub entry: String,
-    pub nodes: Vec<FlowNode>,
-    #[serde(default, skip_serializing_if = "Vec::is_empty")]
-    pub edges: Vec<FlowEdge>,
-    #[serde(default, skip_serializing_if = "Option::is_none")]
-    pub group_chat: Option<GroupChatOptions>,
-    #[serde(default, skip_serializing_if = "Option::is_none")]
-    pub handoff: Option<HandoffOptions>,
-}
-
-#[derive(Debug, Clone, PartialEq, Serialize, Deserialize, JsonSchema, Default)]
-pub struct GroupChatOptions {
-    #[serde(default, skip_serializing_if = "Option::is_none")]
-    pub maximum_rounds: Option<usize>,
-    #[serde(default, skip_serializing_if = "Option::is_none")]
-    pub user_prompt_frequency: Option<usize>,
-}
-
-#[derive(Debug, Clone, PartialEq, Serialize, Deserialize, JsonSchema, Default)]
-pub struct HandoffOptions {
-    #[serde(default, skip_serializing_if = "Vec::is_empty")]
-    pub rules: Vec<HandoffRuleDefinition>,
-    #[serde(default, skip_serializing_if = "Vec::is_empty")]
-    pub aliases: Vec<HandoffAlias>,
-    #[serde(default, skip_serializing_if = "Option::is_none")]
-    pub max_handoffs: Option<usize>,
-    #[serde(default, skip_serializing_if = "Option::is_none")]
-    pub max_rounds: Option<usize>,
-    #[serde(default, skip_serializing_if = "Option::is_none")]
-    pub llm_timeout_ms: Option<u64>,
+pub struct RetryPolicy {
+    pub max: u32,
+    #[serde(default, skip_serializing_if = "Option::is_none")]
+    pub backoff_ms: Option<u64>,
 }
 
 #[derive(Debug, Clone, PartialEq, Serialize, Deserialize, JsonSchema)]
-pub struct HandoffAlias {
-    pub alias: String,
-    pub target: String,
+pub struct CallSettings {
+    #[serde(default, skip_serializing_if = "Option::is_none")]
+    pub model: Option<String>,
+    #[serde(default, skip_serializing_if = "Option::is_none")]
+    pub temperature: Option<f32>,
+    #[serde(default, skip_serializing_if = "Option::is_none")]
+    pub top_p: Option<f32>,
+    #[serde(default, skip_serializing_if = "Option::is_none")]
+    pub max_tokens: Option<u32>,
+    #[serde(default, skip_serializing_if = "Option::is_none")]
+    pub timeout_ms: Option<u64>,
+    #[serde(default, skip_serializing_if = "Option::is_none")]
+    pub retry: Option<RetryPolicy>,
 }
 
 #[derive(Debug, Clone, PartialEq, Serialize, Deserialize, JsonSchema)]
-pub struct HandoffRuleDefinition {
-    #[serde(default, skip_serializing_if = "Option::is_none")]
-    pub id: Option<String>,
-    pub target: String,
-    #[serde(default, skip_serializing_if = "Option::is_none")]
-    pub message: Option<String>,
-    #[serde(flatten)]
-    pub matcher: HandoffMatcherDefinition,
+#[serde(rename_all = "snake_case")]
+pub enum DecisionStrategy {
+    Rule,
+    Llm,
+}
+
+impl std::fmt::Display for DecisionStrategy {
+    fn fmt(&self, f: &mut std::fmt::Formatter<'_>) -> std::fmt::Result {
+        match self {
+            DecisionStrategy::Rule => write!(f, "rule"),
+            DecisionStrategy::Llm => write!(f, "llm"),
+        }
+    }
 }
 
 #[derive(Debug, Clone, PartialEq, Serialize, Deserialize, JsonSchema)]
-#[serde(tag = "matcher", rename_all = "snake_case")]
-pub enum HandoffMatcherDefinition {
-    KeywordsAny { keywords: Vec<String> },
-    KeywordsAll { keywords: Vec<String> },
-    Regex { pattern: String },
+pub struct NodeLayout {
+    pub x: f32,
+    pub y: f32,
 }
 
 #[derive(Debug, Clone, PartialEq, Serialize, Deserialize, JsonSchema)]
-pub struct FlowEdge {
+pub struct NodeInput {
     pub from: String,
-    pub to: String,
+}
+
+#[derive(Debug, Clone, PartialEq, Serialize, Deserialize, JsonSchema)]
+pub struct NodeOutput {
+    pub label: String,
     #[serde(default, skip_serializing_if = "Option::is_none")]
     pub condition: Option<String>,
-    #[serde(default, skip_serializing_if = "Option::is_none")]
-    pub label: Option<String>,
-}
-
-#[derive(Debug, Clone, PartialEq, Serialize, Deserialize, JsonSchema)]
-pub struct FlowNode {
-    #[serde(flatten)]
-    pub base: NodeBase,
-    #[serde(flatten)]
-    pub kind: FlowNodeKind,
 }
 
 #[derive(Debug, Clone, PartialEq, Serialize, Deserialize, JsonSchema)]
@@ -193,81 +175,6 @@
 }
 
 #[derive(Debug, Clone, PartialEq, Serialize, Deserialize, JsonSchema)]
-<<<<<<< HEAD
-=======
-pub struct RetryPolicy {
-    pub max: u32,
-    #[serde(default, skip_serializing_if = "Option::is_none")]
-    pub backoff_ms: Option<u64>,
-}
-
-#[derive(Debug, Clone, PartialEq, Serialize, Deserialize, JsonSchema)]
-pub struct CallSettings {
-    #[serde(default, skip_serializing_if = "Option::is_none")]
-    pub model: Option<String>,
-    #[serde(default, skip_serializing_if = "Option::is_none")]
-    pub temperature: Option<f32>,
-    #[serde(default, skip_serializing_if = "Option::is_none")]
-    pub top_p: Option<f32>,
-    #[serde(default, skip_serializing_if = "Option::is_none")]
-    pub max_tokens: Option<u32>,
-    #[serde(default, skip_serializing_if = "Option::is_none")]
-    pub timeout_ms: Option<u64>,
-    #[serde(default, skip_serializing_if = "Option::is_none")]
-    pub retry: Option<RetryPolicy>,
-}
-
-#[derive(Debug, Clone, PartialEq, Serialize, Deserialize, JsonSchema)]
-#[serde(rename_all = "snake_case")]
-pub enum DecisionStrategy {
-    Rule,
-    Llm,
-}
-
-impl std::fmt::Display for DecisionStrategy {
-    fn fmt(&self, f: &mut std::fmt::Formatter<'_>) -> std::fmt::Result {
-        match self {
-            DecisionStrategy::Rule => write!(f, "rule"),
-            DecisionStrategy::Llm => write!(f, "llm"),
-        }
-    }
-}
-
-#[derive(Debug, Clone, PartialEq, Serialize, Deserialize, JsonSchema)]
-pub struct NodeLayout {
-    pub x: f32,
-    pub y: f32,
-}
-
-#[derive(Debug, Clone, PartialEq, Serialize, Deserialize, JsonSchema)]
-pub struct NodeInput {
-    pub from: String,
-}
-
-#[derive(Debug, Clone, PartialEq, Serialize, Deserialize, JsonSchema)]
-pub struct NodeOutput {
-    pub label: String,
-    #[serde(default, skip_serializing_if = "Option::is_none")]
-    pub condition: Option<String>,
-}
-
-#[derive(Debug, Clone, PartialEq, Serialize, Deserialize, JsonSchema)]
-pub struct NodeBase {
-    pub id: String,
-    #[serde(default, skip_serializing_if = "Option::is_none")]
-    pub name: Option<String>,
-    #[serde(default, skip_serializing_if = "Option::is_none")]
-    pub description: Option<String>,
-    #[serde(default, skip_serializing_if = "Vec::is_empty")]
-    pub inputs: Vec<NodeInput>,
-    #[serde(default, skip_serializing_if = "Vec::is_empty")]
-    pub outputs: Vec<NodeOutput>,
-    #[serde(default, skip_serializing_if = "Option::is_none")]
-    pub layout: Option<NodeLayout>,
-}
-
-#[derive(Debug, Clone, PartialEq, Serialize, Deserialize, JsonSchema)]
->>>>>>> e51907d2
 #[serde(tag = "type", rename_all = "snake_case")]
 pub enum FlowNodeKind {
     Input {},
@@ -290,11 +197,7 @@
     Tool {
         tool: String,
         #[serde(default, skip_serializing_if = "Option::is_none")]
-<<<<<<< HEAD
-        arguments: Option<serde_json::Value>,
-=======
         arguments: Option<Value>,
->>>>>>> e51907d2
     },
     Merge {},
     Parallel {
@@ -302,11 +205,7 @@
         converge: Option<bool>,
     },
     Loop {
-<<<<<<< HEAD
-        #[serde(default)]
-=======
         #[serde(default = "default_loop_iterations")]
->>>>>>> e51907d2
         max_iterations: u32,
         #[serde(default, skip_serializing_if = "Option::is_none")]
         condition: Option<String>,
@@ -316,63 +215,6 @@
     },
 }
 
-<<<<<<< HEAD
-#[derive(Debug, Clone, PartialEq, Eq, Serialize, Deserialize, JsonSchema)]
-#[serde(rename_all = "snake_case")]
-pub enum DecisionStrategy {
-    Llm,
-    Rule,
-}
-
-impl std::fmt::Display for DecisionStrategy {
-    fn fmt(&self, f: &mut std::fmt::Formatter<'_>) -> std::fmt::Result {
-        match self {
-            DecisionStrategy::Llm => write!(f, "llm"),
-            DecisionStrategy::Rule => write!(f, "rule"),
-        }
-    }
-}
-
-#[derive(Debug, Clone, PartialEq, Serialize, Deserialize, JsonSchema)]
-pub struct NodeInput {
-    pub from: String,
-}
-
-#[derive(Debug, Clone, PartialEq, Serialize, Deserialize, JsonSchema)]
-pub struct NodeOutput {
-    pub label: String,
-    #[serde(default, skip_serializing_if = "Option::is_none")]
-    pub condition: Option<String>,
-}
-
-#[derive(Debug, Clone, PartialEq, Serialize, Deserialize, JsonSchema)]
-pub struct NodeLayout {
-    pub x: f32,
-    pub y: f32,
-}
-
-#[derive(Debug, Clone, PartialEq, Serialize, Deserialize, JsonSchema)]
-pub struct CallSettings {
-    #[serde(default, skip_serializing_if = "Option::is_none")]
-    pub model: Option<String>,
-    #[serde(default, skip_serializing_if = "Option::is_none")]
-    pub temperature: Option<f32>,
-    #[serde(default, skip_serializing_if = "Option::is_none")]
-    pub top_p: Option<f32>,
-    #[serde(default, skip_serializing_if = "Option::is_none")]
-    pub max_tokens: Option<u32>,
-    #[serde(default, skip_serializing_if = "Option::is_none")]
-    pub timeout_ms: Option<u64>,
-    #[serde(default, skip_serializing_if = "Option::is_none")]
-    pub retry: Option<RetryPolicy>,
-}
-
-#[derive(Debug, Clone, PartialEq, Serialize, Deserialize, JsonSchema)]
-pub struct RetryPolicy {
-    pub max: u32,
-    #[serde(default, skip_serializing_if = "Option::is_none")]
-    pub backoff_ms: Option<u64>,
-=======
 fn default_loop_iterations() -> u32 {
     1
 }
@@ -459,45 +301,10 @@
     pub group_chat: Option<GroupChatOptions>,
     #[serde(default, skip_serializing_if = "Option::is_none")]
     pub handoff: Option<HandoffOptions>,
->>>>>>> e51907d2
 }
 
 #[derive(Debug, Error)]
 pub enum FlowLoadError {
-<<<<<<< HEAD
-    #[error(transparent)]
-    Schema(#[from] FlowSchemaError),
-    #[error("io error: {0}")]
-    Io(#[from] std::io::Error),
-    #[error("flow not found: {0}")]
-    FlowNotFound(String),
-    #[error("agent not found: {0}")]
-    AgentNotFound(String),
-    #[error("tool not found: {0}")]
-    ToolNotFound(String),
-    #[error("function not found for tool {0}: {1}")]
-    FunctionNotFound(String, String),
-    #[error("node not found: {0}")]
-    NodeNotFound(String),
-    #[error("flow is not sequential near node: {0}")]
-    NonSequential(String),
-    #[error("flow {0} does not terminate in an output node")]
-    MissingOutput(String),
-    #[error("unsupported node type {0} in sequential planner")]
-    UnsupportedNode(String),
-    #[error("parallel node {0} has no outgoing branches")]
-    MissingParallelBranches(String),
-    #[error("parallel branches from {0} must converge to the same target")]
-    ParallelConvergence(String),
-    #[error("invalid regex '{1}' for handoff rule {0}")]
-    InvalidRegex(String, String),
-    #[error("unable to resolve tool {0}: {1}")]
-    ToolResolution(String, String),
-    #[error("no matching edge from node {0}")]
-    NoMatchingEdge(String),
-    #[error("subflow recursion detected at {0}")]
-    SubflowCycle(String),
-=======
     #[error("failed to parse flow YAML: {0}")]
     Parse(#[from] serde_yaml::Error),
     #[error("I/O error: {0}")]
@@ -526,26 +333,16 @@
     FunctionNotFound(String, String),
     #[error("invalid regex {0}: {1}")]
     InvalidRegex(String, String),
->>>>>>> e51907d2
 }
 
 #[derive(Debug, Error)]
 pub enum ToolExecutionError {
-<<<<<<< HEAD
-    #[error("tool registry not found for {0}")]
-    RegistryMissing(String),
-    #[error("tool {0} failed: {1}")]
-    InvocationFailed(String, String),
-    #[error("tool {0} expected an object for arguments")]
-    InvalidArguments(String),
-=======
     #[error("tool registry missing: {0}")]
     RegistryMissing(String),
     #[error("tool arguments must be a JSON object for: {0}")]
     InvalidArguments(String),
     #[error("tool invocation failed for {0}: {1}")]
     InvocationFailed(String, String),
->>>>>>> e51907d2
 }
 
 #[derive(Debug, Error)]
@@ -556,28 +353,6 @@
     Tool(#[from] ToolExecutionError),
     #[error(transparent)]
     Agent(#[from] AgentError),
-<<<<<<< HEAD
-    #[error("no agent steps in flow {0}")]
-    NoAgents(String),
-}
-
-pub struct FlowBuilder {
-    document: FlowDocument,
-    base_dir: PathBuf,
-}
-
-impl FlowBuilder {
-    pub fn from_path(path: impl AsRef<Path>) -> Result<Self, FlowLoadError> {
-        let path = path.as_ref();
-        let content = fs::read_to_string(path)?;
-        Self::from_yaml_str(path.parent().unwrap_or_else(|| Path::new(".")), &content)
-    }
-
-    pub fn from_yaml_str(base_dir: impl AsRef<Path>, yaml: &str) -> Result<Self, FlowLoadError> {
-        Ok(Self {
-            document: FlowDocument::from_yaml_str(yaml)?,
-            base_dir: base_dir.as_ref().to_path_buf(),
-=======
     #[error("no agents in flow: {0}")]
     NoAgents(String),
 }
@@ -594,7 +369,6 @@
         Ok(Self {
             base_dir: base_dir.as_ref().to_path_buf(),
             document,
->>>>>>> e51907d2
         })
     }
 
@@ -615,9 +389,35 @@
         tool_registries: &HashMap<String, Arc<FunctionRegistry>>,
     ) -> Result<HashMap<String, Agent>, FlowLoadError> {
         let mut agents = HashMap::new();
+        
+        let prompt_map: HashMap<String, &PromptDefinition> = self
+            .document
+            .prompts
+            .iter()
+            .map(|p| (p.id.clone(), p))
+            .collect();
 
         for def in &self.document.agents {
-            let mut agent = Agent::from_string(def.id.clone(), load_instructions(&self.base_dir, def.system_prompt.as_deref())?);
+            let instructions = if let Some(ref sys_prompt) = def.system_prompt {
+                if let Some(prompt_def) = prompt_map.get(sys_prompt) {
+                    // Found a matching prompt definition
+                    if let Some(ref text) = prompt_def.text {
+                        text.clone()
+                    } else if let Some(ref file) = prompt_def.file {
+                        load_instructions(&self.base_dir, Some(file))?
+                    } else {
+                        // Fallback or empty if definition exists but no content
+                        String::new()
+                    }
+                } else {
+                    // No matching definition, treat as file path or inline text
+                    load_instructions(&self.base_dir, Some(sys_prompt))?
+                }
+            } else {
+                String::new()
+            };
+
+            let mut agent = Agent::from_string(def.id.clone(), instructions);
 
             if let Some(desc) = &def.description {
                 agent = agent.with_description(desc.clone());
@@ -1328,7 +1128,6 @@
         }
         Ok(ids)
     }
-}
 
 }
 
@@ -1919,7 +1718,8 @@
             }],
             prompts: vec![PromptDefinition {
                 id: "research_prompt".to_string(),
-                file: "prompts/research.txt".to_string(),
+                file: Some("prompts/research.txt".to_string()),
+                text: None,
                 description: None,
             }],
             flows: vec![FlowDefinition {
